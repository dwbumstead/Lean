﻿/*
 * QUANTCONNECT.COM - Democratizing Finance, Empowering Individuals.
 * Lean Algorithmic Trading Engine v2.0. Copyright 2014 QuantConnect Corporation.
 * 
 * Licensed under the Apache License, Version 2.0 (the "License"); 
 * you may not use this file except in compliance with the License.
 * You may obtain a copy of the License at http://www.apache.org/licenses/LICENSE-2.0
 * 
 * Unless required by applicable law or agreed to in writing, software
 * distributed under the License is distributed on an "AS IS" BASIS,
 * WITHOUT WARRANTIES OR CONDITIONS OF ANY KIND, either express or implied.
 * See the License for the specific language governing permissions and
 * limitations under the License.
*/

using System;
using System.Collections.Concurrent;
using System.Collections.Generic;
using System.Linq;
using System.Threading;
using System.Threading.Tasks;
using QuantConnect.Brokerages;
using QuantConnect.Interfaces;
using QuantConnect.Lean.Engine.Results;
using QuantConnect.Logging;
using QuantConnect.Orders;
using QuantConnect.Securities;
using QuantConnect.Util;

namespace QuantConnect.Lean.Engine.TransactionHandlers
{
    /// <summary>
    /// Transaction handler for all brokerages
    /// </summary>
    public class BrokerageTransactionHandler : ITransactionHandler
    {
        private IAlgorithm _algorithm;
        private IBrokerage _brokerage;
        private bool _syncedLiveBrokerageCashToday;

        // this bool is used to check if the warning message for the rounding of order quantity has been displayed for the first time
        private bool _firstRoundOffMessage = false;

        // this value is used for determining how confident we are in our cash balance update
        private long _lastFillTimeTicks;
        private long _lastSyncTimeTicks;
        private readonly object _performCashSyncReentranceGuard = new object();
        private static readonly TimeSpan _liveBrokerageCashSyncTime = new TimeSpan(7, 45, 0); // 7:45 am

        /// <summary>
        /// OrderQueue holds the newly updated orders from the user algorithm waiting to be processed. Once
        /// orders are processed they are moved into the Orders queue awaiting the brokerage response.
        /// </summary>
        private readonly BusyBlockingCollection<OrderRequest> _orderRequestQueue = new BusyBlockingCollection<OrderRequest>();
        private readonly CancellationTokenSource _cancellationTokenSource = new CancellationTokenSource();

        /// <summary>
        /// The orders dictionary holds orders which are sent to exchange, partially filled, completely filled or cancelled.
        /// Once the transaction thread has worked on them they get put here while witing for fill updates.
        /// </summary>
        private readonly ConcurrentDictionary<int, Order> _orders = new ConcurrentDictionary<int, Order>();

        /// <summary>
        /// The orders tickets dictionary holds order tickets that the algorithm can use to reference a specific order. This
        /// includes invoking update and cancel commands. In the future, we can add more features to the ticket, such as events
        /// and async events (such as run this code when this order fills)
        /// </summary>
        private readonly ConcurrentDictionary<int, OrderTicket> _orderTickets = new ConcurrentDictionary<int, OrderTicket>();

        private IResultHandler _resultHandler;

        /// <summary>
        /// Gets the permanent storage for all orders
        /// </summary>
        public ConcurrentDictionary<int, Order> Orders
        {
            get { return _orders; }
        }

        /// <summary>
        /// Gets the current number of orders that have been processed
        /// </summary>
        public int OrdersCount
        {
            get { return _orders.Count; }
        }

        /// <summary>
        /// Creates a new BrokerageTransactionHandler to process orders using the specified brokerage implementation
        /// </summary>
        /// <param name="algorithm">The algorithm instance</param>
        /// <param name="brokerage">The brokerage implementation to process orders and fire fill events</param>
        /// <param name="resultHandler"></param>
        public virtual void Initialize(IAlgorithm algorithm, IBrokerage brokerage, IResultHandler resultHandler)
        {
            if (brokerage == null)
            {
                throw new ArgumentNullException("brokerage");
            }

            // we don't need to do this today because we just initialized/synced
            _resultHandler = resultHandler;
            _syncedLiveBrokerageCashToday = true;
            _lastSyncTimeTicks = DateTime.Now.Ticks;

            _brokerage = brokerage;
            _brokerage.OrderStatusChanged += (sender, fill) =>
            {
                // log every fill in live mode
                if (algorithm.LiveMode)
                {
                    var brokerIds = string.Empty;
                    var order = GetOrderById(fill.OrderId);
                    if (order != null && order.BrokerId.Count > 0) brokerIds = string.Join(", ", order.BrokerId);
                    Log.Trace("BrokerageTransactionHandler.OrderStatusChanged(): " + fill + " BrokerId: " + brokerIds);
                }

                HandleOrderEvent(fill);
            };

            _brokerage.AccountChanged += (sender, account) =>
            {
                HandleAccountChanged(account);
            };

            IsActive = true;

            _algorithm = algorithm;
        }

        /// <summary>
        /// Boolean flag indicating the Run thread method is busy. 
        /// False indicates it is completely finished processing and ready to be terminated.
        /// </summary>
        public bool IsActive { get; private set; }

        #region Order Request Processing

        /// <summary>
        /// Adds the specified order to be processed
        /// </summary>
        /// <param name="request">The order to be processed</param>
        public OrderTicket Process(OrderRequest request)
        {
            if (_algorithm.LiveMode)
            {
                Log.Trace("BrokerageTransactionHandler.Process(): " + request);
            }

            switch (request.OrderRequestType)
            {
                case OrderRequestType.Submit:
                    return AddOrder((SubmitOrderRequest) request);

                case OrderRequestType.Update:
                    return UpdateOrder((UpdateOrderRequest) request);

                case OrderRequestType.Cancel:
                    return CancelOrder((CancelOrderRequest) request);

                default:
                    throw new ArgumentOutOfRangeException();
            }
        }

        /// <summary>
        /// Add an order to collection and return the unique order id or negative if an error.
        /// </summary>
        /// <param name="request">A request detailing the order to be submitted</param>
        /// <returns>New unique, increasing orderid</returns>
        public OrderTicket AddOrder(SubmitOrderRequest request)
        {
            var response = !_algorithm.IsWarmingUp
                ? OrderResponse.Success(request) 
                : OrderResponse.WarmingUp(request);

            request.SetResponse(response);
            var ticket = new OrderTicket(_algorithm.Transactions, request);
            _orderTickets.TryAdd(ticket.OrderId, ticket);

            // send the order to be processed after creating the ticket
            if (response.IsSuccess)
            {
                _orderRequestQueue.Add(request);
            }
            else
            {
                // add it to the orders collection for recall later
                var order = Order.CreateOrder(request);

                // ensure the order is tagged with a currency
                var security = _algorithm.Securities[order.Symbol];
                order.PriceCurrency = security.SymbolProperties.QuoteCurrency;

                order.Status = OrderStatus.Invalid;
                order.Tag = "Algorithm warming up.";
                ticket.SetOrder(order);
                _orders.TryAdd(request.OrderId, order);
            }
            return ticket;
        }

        /// <summary>
        /// Update an order yet to be filled such as stop or limit orders.
        /// </summary>
        /// <param name="request">Request detailing how the order should be updated</param>
        /// <remarks>Does not apply if the order is already fully filled</remarks>
        public OrderTicket UpdateOrder(UpdateOrderRequest request)
        {
            OrderTicket ticket;
            if (!_orderTickets.TryGetValue(request.OrderId, out ticket))
            {
                return OrderTicket.InvalidUpdateOrderId(_algorithm.Transactions, request);
            }

            ticket.AddUpdateRequest(request);

            try
            {
                //Update the order from the behaviour
                var order = GetOrderByIdInternal(request.OrderId);
                if (order == null)
                {
                    // can't update an order that doesn't exist!
                    request.SetResponse(OrderResponse.UnableToFindOrder(request));
                }
                else if (order.Status.IsClosed())
                {
                    // can't update a completed order
                    request.SetResponse(OrderResponse.InvalidStatus(request, order));
                }
                else if (request.Quantity.HasValue && request.Quantity.Value == 0)
                {
                    request.SetResponse(OrderResponse.ZeroQuantity(request));
                }
                else if (_algorithm.IsWarmingUp)
                {
                    request.SetResponse(OrderResponse.WarmingUp(request));
                }
                else
                {
                    request.SetResponse(OrderResponse.Success(request), OrderRequestStatus.Processing);
                    _orderRequestQueue.Add(request);
                }
            }
            catch (Exception err)
            {
                Log.Error(err);
                request.SetResponse(OrderResponse.Error(request, OrderResponseErrorCode.ProcessingError, err.Message));
            }

            return ticket;
        }

        /// <summary>
        /// Remove this order from outstanding queue: user is requesting a cancel.
        /// </summary>
        /// <param name="request">Request containing the specific order id to remove</param>
        public OrderTicket CancelOrder(CancelOrderRequest request)
        {
            OrderTicket ticket;
            if (!_orderTickets.TryGetValue(request.OrderId, out ticket))
            {
                Log.Error("BrokerageTransactionHandler.CancelOrder(): Unable to locate ticket for order.");
                return OrderTicket.InvalidCancelOrderId(_algorithm.Transactions, request);
            }

            try
            {
                // if we couldn't set this request as the cancellation then another thread/someone
                // else is already doing it or it in fact has already been cancelled
                if (!ticket.TrySetCancelRequest(request))
                {
                    // the ticket has already been cancelled
                    request.SetResponse(OrderResponse.Error(request, OrderResponseErrorCode.InvalidRequest, "Cancellation is already in progress."));
                    return ticket;
                }

                //Error check
                var order = GetOrderByIdInternal(request.OrderId);
                if (order != null && request.Tag != null)
                {
                    order.Tag = request.Tag;
                }
                if (order == null)
                {
                    Log.Error("BrokerageTransactionHandler.CancelOrder(): Cannot find this id.");
                    request.SetResponse(OrderResponse.UnableToFindOrder(request));
                }
                else if (order.Status.IsClosed())
                {
                    Log.Error("BrokerageTransactionHandler.CancelOrder(): Order already " + order.Status);
                    request.SetResponse(OrderResponse.InvalidStatus(request, order));
                }
                else if (_algorithm.IsWarmingUp)
                {
                    request.SetResponse(OrderResponse.WarmingUp(request));
                }
                else
                {
                    // send the request to be processed
                    request.SetResponse(OrderResponse.Success(request), OrderRequestStatus.Processing);
                    _orderRequestQueue.Add(request);
                }
            }
            catch (Exception err)
            {
                Log.Error(err);
                request.SetResponse(OrderResponse.Error(request, OrderResponseErrorCode.ProcessingError, err.Message));
            }

            return ticket;
        }

        /// <summary>
        /// Gets and enumerable of <see cref="OrderTicket"/> matching the specified <paramref name="filter"/>
        /// </summary>
        /// <param name="filter">The filter predicate used to find the required order tickets</param>
        /// <returns>An enumerable of <see cref="OrderTicket"/> matching the specified <paramref name="filter"/></returns>
        public IEnumerable<OrderTicket> GetOrderTickets(Func<OrderTicket, bool> filter = null)
        {
            return _orderTickets.Select(x => x.Value).Where(filter ?? (x => true));
        }

        /// <summary>
        /// Gets the order ticket for the specified order id. Returns null if not found
        /// </summary>
        /// <param name="orderId">The order's id</param>
        /// <returns>The order ticket with the specified id, or null if not found</returns>
        public OrderTicket GetOrderTicket(int orderId)
        {
            OrderTicket ticket;
            _orderTickets.TryGetValue(orderId, out ticket);
            return ticket;
        }

        #endregion

        /// <summary>
        /// Get the order by its id
        /// </summary>
        /// <param name="orderId">Order id to fetch</param>
        /// <returns>The order with the specified id, or null if no match is found</returns>
        public Order GetOrderById(int orderId)
        {
            Order order = GetOrderByIdInternal(orderId);
            return order != null ? order.Clone() : null;
        }

        private Order GetOrderByIdInternal(int orderId)
        {
            // this function can be invoked by brokerages when getting open orders, guard against null ref
            if (_orders == null) return null;
            
            Order order;
            return _orders.TryGetValue(orderId, out order) ? order : null;
        }

        /// <summary>
        /// Gets the order by its brokerage id
        /// </summary>
        /// <param name="brokerageId">The brokerage id to fetch</param>
        /// <returns>The first order matching the brokerage id, or null if no match is found</returns>
        public Order GetOrderByBrokerageId(string brokerageId)
        {
            // this function can be invoked by brokerages when getting open orders, guard against null ref
            if (_orders == null) return null;
            
            var order = _orders.FirstOrDefault(x => x.Value.BrokerId.Contains(brokerageId)).Value;
            return order != null ? order.Clone() : null;
        }

        /// <summary>
        /// Gets all orders matching the specified filter
        /// </summary>
        /// <param name="filter">Delegate used to filter the orders</param>
        /// <returns>All open orders this order provider currently holds</returns>
        public IEnumerable<Order> GetOrders(Func<Order, bool> filter = null)
        {
            if (_orders == null)
            {
                // this is the case when we haven't initialize yet, backtesting brokerage
                // will end up calling this through the transaction manager
                return Enumerable.Empty<Order>();
            }

            if (filter != null)
            {
                // return a clone to prevent object reference shenanigans, you must submit a request to change the order
                return _orders.Select(x => x.Value).Where(filter).Select(x => x.Clone());
            }
            return _orders.Select(x => x.Value).Select(x => x.Clone());
        }

        /// <summary>
        /// Primary thread entry point to launch the transaction thread.
        /// </summary>
        public void Run()
        {
            try
            {
                foreach(var request in _orderRequestQueue.GetConsumingEnumerable(_cancellationTokenSource.Token))
                {
                    HandleOrderRequest(request);
                    ProcessAsynchronousEvents();
                }
            }
            catch (Exception err)
            {
                // unexpected error, we need to close down shop
                Log.Error(err);
                // quit the algorithm due to error
                _algorithm.RunTimeError = err;
            }

            Log.Trace("BrokerageTransactionHandler.Run(): Ending Thread...");
            IsActive = false;
        }

        /// <summary>
        /// Processes asynchronous events on the transaction handler's thread
        /// </summary>
        public virtual void ProcessAsynchronousEvents()
        {
            // NOP
        }

        /// <summary>
        /// Processes all synchronous events that must take place before the next time loop for the algorithm
        /// </summary>
        public virtual void ProcessSynchronousEvents()
        {
            // how to do synchronous market orders for real brokerages?

            // in backtesting we need to wait for orders to be removed from the queue and finished processing
            if (!_algorithm.LiveMode)
            {
                if (_orderRequestQueue.IsBusy && !_orderRequestQueue.WaitHandle.WaitOne(Time.OneSecond, _cancellationTokenSource.Token))
                {
                    Log.Error("BrokerageTransactionHandler.ProcessSynchronousEvents(): Timed out waiting for request queue to finish processing.");
                }
                return;
            }

            Log.Debug("BrokerageTransactionHandler.ProcessSynchronousEvents(): Enter");

            // every morning flip this switch back
            if (_syncedLiveBrokerageCashToday && DateTime.Now.Date != LastSyncDate)
            {
                _syncedLiveBrokerageCashToday = false;
            }

            // we want to sync up our cash balance before market open
            if (_algorithm.LiveMode && !_syncedLiveBrokerageCashToday && DateTime.Now.TimeOfDay >= _liveBrokerageCashSyncTime)
            {
                try
                {
                    // only perform cash syncs if we haven't had a fill for at least 10 seconds
                    if (TimeSinceLastFill > TimeSpan.FromSeconds(10))
                    {
                        PerformCashSync();
                    }
                }
                catch (Exception err)
                {
                    Log.Error(err, "Updating cash balances");
                }
            }

            // we want to remove orders older than 10k records, but only in live mode
            const int maxOrdersToKeep = 10000;
            if (_orders.Count < maxOrdersToKeep + 1)
            {
                Log.Debug("BrokerageTransactionHandler.ProcessSynchronousEvents(): Exit");
                return;
            }

            int max = _orders.Max(x => x.Key);
            int lowestOrderIdToKeep = max - maxOrdersToKeep;
            foreach (var item in _orders.Where(x => x.Key <= lowestOrderIdToKeep))
            {
                Order value;
                OrderTicket ticket;
                _orders.TryRemove(item.Key, out value);
                _orderTickets.TryRemove(item.Key, out ticket);
            }

            Log.Debug("BrokerageTransactionHandler.ProcessSynchronousEvents(): Exit");
        }

        /// <summary>
        /// Syncs cash from brokerage with portfolio object
        /// </summary>
        private void PerformCashSync()
        {
            try
            {
                // prevent reentrance in this method
                if (!Monitor.TryEnter(_performCashSyncReentranceGuard))
                {
                    return;
                }

                Log.Trace("BrokerageTransactionHandler.PerformCashSync(): Sync cash balance");

                var balances = new List<Cash>();
                try
                {
                    balances = _brokerage.GetCashBalance();
                }
                catch (Exception err)
                {
                    Log.Error(err);
                }

                if (balances.Count == 0)
                {
                    return;
                }

                //Adds currency to the cashbook that the user might have deposited
                foreach (var balance in balances)
                {
                    Cash cash;
                    if (!_algorithm.Portfolio.CashBook.TryGetValue(balance.Symbol, out cash))
                    {
                        Log.LogHandler.Trace("BrokerageTransactionHandler.PerformCashSync(): Unexpected cash found {0} {1}", balance.Amount, balance.Symbol);
                        _algorithm.Portfolio.SetCash(balance.Symbol, balance.Amount, balance.ConversionRate);
                    }
                }

                // if we were returned our balances, update everything and flip our flag as having performed sync today
                foreach (var cash in _algorithm.Portfolio.CashBook.Values)
                {
                    var balanceCash = balances.FirstOrDefault(balance => balance.Symbol == cash.Symbol);
                    //update the cash if the entry if found in the balances
                    if (balanceCash != null)
                    {
                        // compare in dollars
                        var delta = cash.Amount - balanceCash.Amount;
                        if (Math.Abs(_algorithm.Portfolio.CashBook.ConvertToAccountCurrency(delta, cash.Symbol)) > 5)
                        {
                            // log the delta between 
                            Log.LogHandler.Trace("BrokerageTransactionHandler.PerformCashSync(): {0} Delta: {1}", balanceCash.Symbol,
                                delta.ToString("0.00"));
                        }
                        _algorithm.Portfolio.SetCash(balanceCash.Symbol, balanceCash.Amount, balanceCash.ConversionRate);
                    }
                    else
                    {
                        //Set the cash amount to zero if cash entry not found in the balances
                        _algorithm.Portfolio.SetCash(cash.Symbol, 0, cash.ConversionRate);
                    }
                }
                _syncedLiveBrokerageCashToday = true;
            }
            finally
            {
                Monitor.Exit(_performCashSyncReentranceGuard);
            }

            // fire off this task to check if we've had recent fills, if we have then we'll invalidate the cash sync
            // and do it again until we're confident in it
            Task.Delay(TimeSpan.FromSeconds(10)).ContinueWith(_ =>
            {
                // we want to make sure this is a good value, so check for any recent fills
                if (TimeSinceLastFill <= TimeSpan.FromSeconds(20))
                {
                    // this will cause us to come back in and reset cash again until we 
                    // haven't processed a fill for +- 10 seconds of the set cash time
                    _syncedLiveBrokerageCashToday = false;
                    Log.Trace("BrokerageTransactionHandler.PerformCashSync(): Unverified cash sync - resync required.");
                }
                else
                {
                    _lastSyncTimeTicks = DateTime.Now.Ticks;
                    Log.Trace("BrokerageTransactionHandler.PerformCashSync(): Verified cash sync.");
                }
            });
        }

        /// <summary>
        /// Signal a end of thread request to stop montioring the transactions.
        /// </summary>
        public void Exit()
        {
            var timeout = TimeSpan.FromSeconds(60);
            if (!_orderRequestQueue.WaitHandle.WaitOne(timeout))
            {
                Log.Error("BrokerageTransactionHandler.Exit(): Exceed timeout: " + (int)(timeout.TotalSeconds) + " seconds.");
            }
            _cancellationTokenSource.Cancel();
        }

        /// <summary>
        /// Handles a generic order request
        /// </summary>
        /// <param name="request"><see cref="OrderRequest"/> to be handled</param>
        /// <returns><see cref="OrderResponse"/> for request</returns>
        public void HandleOrderRequest(OrderRequest request)
        {
            OrderResponse response;
            switch (request.OrderRequestType)
            {
                case OrderRequestType.Submit:
                    response = HandleSubmitOrderRequest((SubmitOrderRequest)request);
                    break;
                case OrderRequestType.Update:
                    response = HandleUpdateOrderRequest((UpdateOrderRequest)request);
                    break;
                case OrderRequestType.Cancel:
                    response = HandleCancelOrderRequest((CancelOrderRequest)request);
                    break;
                default:
                    throw new ArgumentOutOfRangeException();
            }

            // mark request as processed
            request.SetResponse(response, OrderRequestStatus.Processed);
        }

        /// <summary>
        /// Handles a request to submit a new order
        /// </summary>
        private OrderResponse HandleSubmitOrderRequest(SubmitOrderRequest request)
        {
            OrderTicket ticket;
            var order = Order.CreateOrder(request);

            // ensure the order is tagged with a currency
            var security = _algorithm.Securities[order.Symbol];
            order.PriceCurrency = security.SymbolProperties.QuoteCurrency;

            // rounds off the order towards 0 to the nearest multiple of lot size
            order.Quantity = RoundOffOrder(order, security);

            if (!_orders.TryAdd(order.Id, order))
            {
                Log.Error("BrokerageTransactionHandler.HandleSubmitOrderRequest(): Unable to add new order, order not processed.");
                return OrderResponse.Error(request, OrderResponseErrorCode.OrderAlreadyExists, "Cannot process submit request because order with id {0} already exists");
            }
            if (!_orderTickets.TryGetValue(order.Id, out ticket))
            {
                Log.Error("BrokerageTransactionHandler.HandleSubmitOrderRequest(): Unable to retrieve order ticket, order not processed.");
                return OrderResponse.UnableToFindOrder(request);
            }

            // update the ticket's internal storage with this new order reference
            ticket.SetOrder(order);

            if (order.Quantity == 0)
            {
                order.Status = OrderStatus.Invalid;
                var response = OrderResponse.ZeroQuantity(request);
                _algorithm.Error(response.ErrorMessage);
                HandleOrderEvent(new OrderEvent(order, _algorithm.UtcTime, 0m, "Unable to add order for zero quantity"));
                return response;
            }

            // check to see if we have enough money to place the order
            bool sufficientCapitalForOrder;
            try
            {
                sufficientCapitalForOrder = _algorithm.Transactions.GetSufficientCapitalForOrder(_algorithm.Portfolio, order);
            }
            catch (Exception err)
            {
                Log.Error(err);
                _algorithm.Error(string.Format("Order Error: id: {0}, Error executing margin models: {1}", order.Id, err.Message));
                HandleOrderEvent(new OrderEvent(order, _algorithm.UtcTime, 0m, "Error executing margin models"));
                return OrderResponse.Error(request, OrderResponseErrorCode.ProcessingError, "Error in GetSufficientCapitalForOrder");
            }

            if (!sufficientCapitalForOrder)
            {
                order.Status = OrderStatus.Invalid;
                var response = OrderResponse.Error(request, OrderResponseErrorCode.InsufficientBuyingPower, string.Format("Order Error: id: {0}, Insufficient buying power to complete order (Value:{1}).", order.Id, order.GetValue(security).SmartRounding()));
                _algorithm.Error(response.ErrorMessage);
                HandleOrderEvent(new OrderEvent(order, _algorithm.UtcTime, 0m, "Insufficient buying power to complete order"));
                return response;
            }

            // verify that our current brokerage can actually take the order
            BrokerageMessageEvent message;
            if (!_algorithm.LiveMode && !_algorithm.BrokerageModel.CanSubmitOrder(security, order, out message))
            {
                // if we couldn't actually process the order, mark it as invalid and bail
                order.Status = OrderStatus.Invalid;
                if (message == null) message = new BrokerageMessageEvent(BrokerageMessageType.Warning, "InvalidOrder", "BrokerageModel declared unable to submit order: " + order.Id);
                var response = OrderResponse.Error(request, OrderResponseErrorCode.BrokerageModelRefusedToSubmitOrder, "OrderID: " + order.Id + " " + message);
                _algorithm.Error(response.ErrorMessage);
                HandleOrderEvent(new OrderEvent(order, _algorithm.UtcTime, 0m, "BrokerageModel declared unable to submit order"));
                return response;
            }

            // set the order status based on whether or not we successfully submitted the order to the market
            bool orderPlaced;
            try
            {
                orderPlaced = _brokerage.PlaceOrder(order);
            }
            catch (Exception err)
            {
                Log.Error(err);
                orderPlaced = false;
            }

            if (!orderPlaced)
            {
                // we failed to submit the order, invalidate it
                order.Status = OrderStatus.Invalid;
                var errorMessage = "Brokerage failed to place order: " + order.Id;
                var response = OrderResponse.Error(request, OrderResponseErrorCode.BrokerageFailedToSubmitOrder, errorMessage);
                _algorithm.Error(response.ErrorMessage);
                HandleOrderEvent(new OrderEvent(order, _algorithm.UtcTime, 0m, "Brokerage failed to place order"));
                return response;
            }
            
            order.Status = OrderStatus.Submitted;
            return OrderResponse.Success(request);
        }

        /// <summary>
        /// Handles a request to update order properties
        /// </summary>
        private OrderResponse HandleUpdateOrderRequest(UpdateOrderRequest request)
        {
            Order order;
            OrderTicket ticket;
            if (!_orders.TryGetValue(request.OrderId, out order) || !_orderTickets.TryGetValue(request.OrderId, out ticket))
            {
                Log.Error("BrokerageTransactionHandler.HandleUpdateOrderRequest(): Unable to update order with ID " + request.OrderId);
                return OrderResponse.UnableToFindOrder(request);
            }
            
            if (!CanUpdateOrder(order))
            {
                return OrderResponse.InvalidStatus(request, order);
            }

            // rounds off the order towards 0 to the nearest multiple of lot size
            var security = _algorithm.Securities[order.Symbol];
            order.Quantity = RoundOffOrder(order, security);

            // verify that our current brokerage can actually update the order
            BrokerageMessageEvent message;
            if (!_algorithm.LiveMode && !_algorithm.BrokerageModel.CanUpdateOrder(_algorithm.Securities[order.Symbol], order, request, out message))
            {
                // if we couldn't actually process the order, mark it as invalid and bail
                order.Status = OrderStatus.Invalid;
                if (message == null) message = new BrokerageMessageEvent(BrokerageMessageType.Warning, "InvalidOrder", "BrokerageModel declared unable to update order: " + order.Id);
                var response = OrderResponse.Error(request, OrderResponseErrorCode.BrokerageModelRefusedToUpdateOrder, "OrderID: " + order.Id + " " + message);
                _algorithm.Error(response.ErrorMessage);
                HandleOrderEvent(new OrderEvent(order, _algorithm.UtcTime, 0m, "BrokerageModel declared unable to update order"));
                return response;
            }

            // modify the values of the order object
            order.ApplyUpdateOrderRequest(request);
            ticket.SetOrder(order);

            bool orderUpdated;
            try
            {
                orderUpdated = _brokerage.UpdateOrder(order);
            }
            catch (Exception err)
            {
                Log.Error(err);
                orderUpdated = false;
            }
            
            if (!orderUpdated)
            {
                // we failed to update the order for some reason
                var errorMessage = "Brokerage failed to update order with id " + request.OrderId;
                _algorithm.Error(errorMessage);
                HandleOrderEvent(new OrderEvent(order, _algorithm.UtcTime, 0m, "Brokerage failed to update order"));
                return OrderResponse.Error(request, OrderResponseErrorCode.BrokerageFailedToUpdateOrder, errorMessage);
            }

            return OrderResponse.Success(request);
        }

        /// <summary>
        /// Returns true if the specified order can be updated
        /// </summary>
        /// <param name="order">The order to check if we can update</param>
        /// <returns>True if the order can be updated, false otherwise</returns>
        private bool CanUpdateOrder(Order order)
        {
            return order.Status != OrderStatus.Filled
                && order.Status != OrderStatus.Canceled
                && order.Status != OrderStatus.PartiallyFilled
                && order.Status != OrderStatus.Invalid;
        }

        /// <summary>
        /// Handles a request to cancel an order
        /// </summary>
        private OrderResponse HandleCancelOrderRequest(CancelOrderRequest request)
        {
            Order order;
            OrderTicket ticket;
            if (!_orders.TryGetValue(request.OrderId, out order) || !_orderTickets.TryGetValue(request.OrderId, out ticket))
            {
                Log.Error("BrokerageTransactionHandler.HandleCancelOrderRequest(): Unable to cancel order with ID " + request.OrderId + ".");
                return OrderResponse.UnableToFindOrder(request);
            }

            if (order.Status.IsClosed())
            {
                return OrderResponse.InvalidStatus(request, order);
            }

            ticket.SetOrder(order);

            bool orderCanceled;
            try
            {
                orderCanceled = _brokerage.CancelOrder(order);
            }
            catch (Exception err)
            {
                Log.Error(err);
                orderCanceled = false;
            }

            if (!orderCanceled)
            {
                // failed to cancel the order
                var message = "Brokerage failed to cancel order with id " + order.Id;
                _algorithm.Error(message);
                HandleOrderEvent(new OrderEvent(order, _algorithm.UtcTime, 0m, "Brokerage failed to cancel order"));
                return OrderResponse.Error(request, OrderResponseErrorCode.BrokerageFailedToCancelOrder, message);
            }

            // we succeeded to cancel the order
            order.Status = OrderStatus.Canceled;

            if (request.Tag != null)
            {
                // update the tag, useful for 'why' we canceled the order
                order.Tag = request.Tag;
            }

            return OrderResponse.Success(request);
        }

        private void HandleOrderEvent(OrderEvent fill)
        {
            // update the order status
            var order = GetOrderByIdInternal(fill.OrderId);
            if (order == null)
            {
                Log.Error("BrokerageTransactionHandler.HandleOrderEvent(): Unable to locate Order with id " + fill.OrderId);
                return;
            }

            // set the status of our order object based on the fill event
            order.Status = fill.Status;

            // save that the order event took place, we're initializing the list with a capacity of 2 to reduce number of mallocs
            //these hog memory
            //List<OrderEvent> orderEvents = _orderEvents.GetOrAdd(orderEvent.OrderId, i => new List<OrderEvent>(2));
            //orderEvents.Add(orderEvent);

            //Apply the filled order to our portfolio:
            if (fill.Status == OrderStatus.Filled || fill.Status == OrderStatus.PartiallyFilled)
            {
                Interlocked.Exchange(ref _lastFillTimeTicks, DateTime.Now.Ticks);
                
                // check if the fill currency and the order currency match the symbol currency
                var security = _algorithm.Securities[fill.Symbol];
                // Bug in FXCM API flipping the currencies -- disabling for now. 5/17/16 RFB
                //if (fill.FillPriceCurrency != security.SymbolProperties.QuoteCurrency)
                //{
                //    Log.Error(string.Format("Currency mismatch: Fill currency: {0}, Symbol currency: {1}", fill.FillPriceCurrency, security.SymbolProperties.QuoteCurrency));
                //}
                //if (order.PriceCurrency != security.SymbolProperties.QuoteCurrency)
                //{
                //    Log.Error(string.Format("Currency mismatch: Order currency: {0}, Symbol currency: {1}", order.PriceCurrency, security.SymbolProperties.QuoteCurrency));
                //}

                try
                {
                    _algorithm.Portfolio.ProcessFill(fill);

                    var conversionRate = security.QuoteCurrency.ConversionRate;

                    _algorithm.TradeBuilder.ProcessFill(fill, conversionRate);
                }
                catch (Exception err)
                {
                    Log.Error(err);
                    _algorithm.Error(string.Format("Order Error: id: {0}, Error in Portfolio.ProcessFill: {1}", order.Id, err.Message));
                }
            }

            // update the ticket and order after we've processed the fill, but before the event, this way everything is ready for user code
            OrderTicket ticket;
            if (_orderTickets.TryGetValue(fill.OrderId, out ticket))
            {
                ticket.AddOrderEvent(fill);
                order.Price = ticket.AverageFillPrice;
            }
            else
            {
                Log.Error("BrokerageTransactionHandler.HandleOrderEvent(): Unable to resolve ticket: " + fill.OrderId);
            }

            //We have an event! :) Order filled, send it in to be handled by algorithm portfolio.
            if (fill.Status != OrderStatus.None) //order.Status != OrderStatus.Submitted
            {
                //Create new order event:
                _resultHandler.OrderEvent(fill);
                try
                {
                    //Trigger our order event handler
                    _algorithm.OnOrderEvent(fill);
                }
                catch (Exception err)
                {
                    _algorithm.Error("Order Event Handler Error: " + err.Message);
                    // kill the algorithm
                    _algorithm.RunTimeError = err;
                }
            }
        }

        /// <summary>
        /// Brokerages can send account updates, this include cash balance updates. Since it is of
        /// utmost important to always have an accurate picture of reality, we'll trust this information
        /// as truth
        /// </summary>
        private void HandleAccountChanged(AccountEvent account)
        {
            // how close are we?
            var delta = _algorithm.Portfolio.CashBook[account.CurrencySymbol].Amount - account.CashBalance;
            if (delta != 0)
            {
                Log.Trace(string.Format("BrokerageTransactionHandler.HandleAccountChanged(): {0} Cash Delta: {1}", account.CurrencySymbol, delta));
            }

            // maybe we don't actually want to do this, this data can be delayed. Must be explicitly supported by brokerage
            if (_brokerage.AccountInstantlyUpdated)
            {
                // override the current cash value so we're always guaranteed to be in sync with the brokerage's push updates
                _algorithm.Portfolio.CashBook[account.CurrencySymbol].SetAmount(account.CashBalance);
            }
        }

        /// <summary>
        /// Gets the amount of time since the last call to algorithm.Portfolio.ProcessFill(fill)
        /// </summary>
        private TimeSpan TimeSinceLastFill
        {
            get { return DateTime.Now - new DateTime(Interlocked.Read(ref _lastFillTimeTicks)); }
        }

        /// <summary>
        /// Gets the date of the last sync
        /// </summary>
        private DateTime LastSyncDate
        {
            get { return new DateTime(Interlocked.Read(ref _lastSyncTimeTicks)).Date; }
        }

        /// <summary>
        /// Rounds off the order towards 0 to the nearest multiple of Lot Size
        /// </summary>
<<<<<<< HEAD
        public decimal RoundOffOrder(Order order, Security security)
=======
        private int RoundOffOrder(Order order, Security security)
>>>>>>> ecdfb090
        {
            var orderLotMod = order.Quantity % security.SymbolProperties.LotSize;

            if (orderLotMod != 0)
            {
                order.Quantity = order.Quantity - orderLotMod;

                if (!_firstRoundOffMessage)
                {
                    _algorithm.Error(
                        string.Format(
                            "Warning: Due to brokerage limitations, orders will be rounded to the nearest lot size of {0}",
                            security.SymbolProperties.LotSize));
                    _firstRoundOffMessage = true;
                }
                return order.Quantity;
            }
            else
            {
                return order.Quantity;
            }
        }
    }
}<|MERGE_RESOLUTION|>--- conflicted
+++ resolved
@@ -969,11 +969,7 @@
         /// <summary>
         /// Rounds off the order towards 0 to the nearest multiple of Lot Size
         /// </summary>
-<<<<<<< HEAD
         public decimal RoundOffOrder(Order order, Security security)
-=======
-        private int RoundOffOrder(Order order, Security security)
->>>>>>> ecdfb090
         {
             var orderLotMod = order.Quantity % security.SymbolProperties.LotSize;
 
